// Copyright 2016 Google Inc. All rights reserved.
//
// Licensed under the Apache License, Version 2.0 (the "License");
// you may not use this file except in compliance with the License.
// You may obtain a copy of the License at
//
//     http://www.apache.org/licenses/LICENSE-2.0
//
// Unless required by applicable law or agreed to in writing, software
// distributed under the License is distributed on an "AS IS" BASIS,
// WITHOUT WARRANTIES OR CONDITIONS OF ANY KIND, either express or implied.
// See the License for the specific language governing permissions and
// limitations under the License.

import Foundation

class CoreConnection {

    var inHandle: FileHandle  // stdin of core process
<<<<<<< HEAD
    var sizeBuf: NSMutableData
=======
>>>>>>> 832bdd55
    var recvBuf: Data
    var callback: (AnyObject) -> ()

    // RPC state
    var queue = DispatchQueue(label: "com.levien.xi.CoreConnection", attributes: [])
    var rpcIndex = 0
    var pending = Dictionary<Int, (Any?) -> ()>()

    init(path: String, callback: @escaping (Any) -> ()) {
        let task = Process()
        task.launchPath = path
        task.arguments = []
        let outPipe = Pipe()
        task.standardOutput = outPipe
<<<<<<< HEAD
        sizeBuf = NSMutableData(length: 8)!
=======
>>>>>>> 832bdd55
        let inPipe = Pipe()
        task.standardInput = inPipe
        inHandle = inPipe.fileHandleForWriting
        recvBuf = Data()
        self.callback = callback
        outPipe.fileHandleForReading.readabilityHandler = { handle in
            let data = handle.availableData
            self.recvHandler(data)
        }
        task.launch()
    }
<<<<<<< HEAD
    
=======

>>>>>>> 832bdd55
    func recvHandler(_ data: Data) {
        if data.count == 0 {
            print("eof")
            return
        }
        let scanStart = recvBuf.count
        recvBuf.append(data)
        let recvBufLen = recvBuf.count
        recvBuf.withUnsafeMutableBytes { (recvBufBytes: UnsafeMutablePointer<UInt8>) -> Void in
            var i = 0
            for j in scanStart..<recvBufLen {
                // TODO: using memchr would probably be faster
                if recvBufBytes[j] == UInt8(ascii:"\n") {
                    let dataPacket = recvBuf.subdata(in: i ..< j + 1)
                    handleRaw(dataPacket)
                    i = j + 1
                }
            }
            if i < recvBufLen {
                memmove(recvBufBytes, recvBufBytes + i, recvBufLen - i)
            }
            recvBuf.count = recvBufLen - i
        }
    }

    func sendJson(_ json: Any) {
        do {
            let data = try JSONSerialization.data(withJSONObject: json, options: [])
            let mutdata = NSMutableData()
            mutdata.append(data)
            let nl = [0x0a as UInt8]
            mutdata.append(nl, length: 1)
            inHandle.write(mutdata as Data)
        } catch _ {
            print("error serializing to json")
        }
    }

    func handleRaw(_ data: Data) {
        do {
            let json = try JSONSerialization.jsonObject(with: data, options: .allowFragments)
            //print("got \(json)")
            if !handleRpcResponse(json as AnyObject) {
                callback(json as AnyObject)
            }
        } catch _ {
            print("json error")
        }
    }

    func sendRpcAsync(_ method: String, params: Any, callback: ((Any?) -> ())? = nil) {
        var index = Int()
        var req = ["method": method, "params": params] as [String : Any]
        if let callback = callback {
            queue.sync {
                req["id"] = self.rpcIndex
                index = self.rpcIndex
                self.rpcIndex += 1
                self.pending[index] = callback
            }
        }
        sendJson(req as Any)
    }

    // send RPC synchronously, blocking until return
    func sendRpc(_ method: String, params: Any) -> Any? {
        let semaphore = DispatchSemaphore(value: 0)
        var result: Any? = nil
        sendRpcAsync(method, params: params) { r in
            result = r
            semaphore.signal()
        }
        semaphore.wait(timeout: DispatchTime.distantFuture)
        return result
    }

    func handleRpcResponse(_ response: Any) -> Bool {
        if let resp = response as? [String: Any], let index = resp["id"] as? Int {
            var callback: ((Any?) -> ())? = nil
            let result = resp["result"]
            queue.sync {
                callback = self.pending.removeValue(forKey: index)
            }
            callback?(result)
            return true;
        } else {
            return false;
        }
    }
}<|MERGE_RESOLUTION|>--- conflicted
+++ resolved
@@ -17,10 +17,6 @@
 class CoreConnection {
 
     var inHandle: FileHandle  // stdin of core process
-<<<<<<< HEAD
-    var sizeBuf: NSMutableData
-=======
->>>>>>> 832bdd55
     var recvBuf: Data
     var callback: (AnyObject) -> ()
 
@@ -35,10 +31,6 @@
         task.arguments = []
         let outPipe = Pipe()
         task.standardOutput = outPipe
-<<<<<<< HEAD
-        sizeBuf = NSMutableData(length: 8)!
-=======
->>>>>>> 832bdd55
         let inPipe = Pipe()
         task.standardInput = inPipe
         inHandle = inPipe.fileHandleForWriting
@@ -50,11 +42,7 @@
         }
         task.launch()
     }
-<<<<<<< HEAD
-    
-=======
 
->>>>>>> 832bdd55
     func recvHandler(_ data: Data) {
         if data.count == 0 {
             print("eof")
